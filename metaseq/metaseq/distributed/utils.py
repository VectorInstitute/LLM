# Copyright (c) Meta Platforms, Inc. and affiliates. All Rights Reserved.
#
# This source code is licensed under the MIT license found in the
# LICENSE file in the root directory of this source tree.

import io
import logging
import os
import pickle
import random
import signal
import socket
import struct
import subprocess
import warnings
from argparse import Namespace
from collections import OrderedDict
from dataclasses import dataclass
from typing import Any, Dict, List, Mapping, Optional

import torch
import torch.distributed as dist
from omegaconf import open_dict

from metaseq.dataclass.configs import DistributedTrainingConfig, MetaseqConfig

# Flag to indicate if we're using Megatron
# NOTE: this is a temporary hack until we move away from Megatron's model parallel init
_USE_MEGATRON = False


logger = logging.getLogger(__name__)


def is_master(cfg: DistributedTrainingConfig):
    return cfg.distributed_rank == 0


def infer_init_method(cfg: DistributedTrainingConfig, force_distributed=False):
    if cfg.distributed_init_method is not None:
        return

    if cfg.distributed_port > 0:
        # we can determine the init method automatically for Slurm
        _infer_slurm_init(cfg)
    elif all(
        key in os.environ
        for key in ["MASTER_ADDR", "MASTER_PORT", "WORLD_SIZE", "RANK"]
    ):
        # support torch.distributed.launch
        _infer_torch_distributed_launch_init(cfg)
    elif cfg.distributed_world_size > 1 or force_distributed:
        # fallback for single node with multiple GPUs
        _infer_single_node_init(cfg)

    if not cfg.distributed_no_spawn:
        with open_dict(cfg):
            cfg.distributed_num_procs = min(
                torch.cuda.device_count(), cfg.distributed_world_size
            )


def _infer_torch_distributed_launch_init(cfg: DistributedTrainingConfig):
    cfg.distributed_init_method = "env://"
    cfg.distributed_world_size = int(os.environ["WORLD_SIZE"])
    cfg.distributed_rank = int(os.environ["RANK"])
    # processes are created by torch.distributed.launch
    cfg.distributed_no_spawn = True


def _infer_slurm_init(cfg: DistributedTrainingConfig):
    node_list = os.environ.get("SLURM_STEP_NODELIST")
    if node_list is None:
        node_list = os.environ.get("SLURM_JOB_NODELIST")
    if node_list is not None:
        try:
            hostnames = subprocess.check_output(
                ["/opt/slurm/bin/scontrol", "show", "hostnames", node_list]
            )
            host = hostnames.split()[0].decode("utf-8")
        except subprocess.CalledProcessError as e:  # scontrol failed
            raise e
        except FileNotFoundError:  # Slurm is not installed
            # if we're in a container, then maybe MASTER_ADDR is set
            host = os.environ.get("MASTER_ADDR", None)
        if host is None:
            return
        cfg.distributed_init_method = "tcp://{host}:{port}".format(
            host=host, port=cfg.distributed_port
        )
        nnodes = int(os.environ.get("SLURM_NNODES"))
        ntasks_per_node = os.environ.get("SLURM_NTASKS_PER_NODE")
        if ntasks_per_node is not None:
            ntasks_per_node = int(ntasks_per_node)
        else:
            ntasks = int(os.environ.get("SLURM_NTASKS"))
            nnodes = int(os.environ.get("SLURM_NNODES"))
            assert ntasks % nnodes == 0
            ntasks_per_node = int(ntasks / nnodes)
        if ntasks_per_node == 1:
            gpus_per_node = torch.cuda.device_count()
            node_id = int(os.environ.get("SLURM_NODEID"))
            cfg.distributed_rank = node_id * gpus_per_node
            cfg.distributed_world_size = nnodes * gpus_per_node
        else:
            assert ntasks_per_node == torch.cuda.device_count()
            cfg.distributed_world_size = ntasks_per_node * nnodes
            cfg.distributed_no_spawn = True
            cfg.distributed_rank = int(os.environ.get("SLURM_PROCID"))
            cfg.device_id = int(os.environ.get("SLURM_LOCALID"))


def _infer_single_node_init(cfg: DistributedTrainingConfig):
    assert (
        cfg.distributed_world_size <= torch.cuda.device_count()
    ), f"world size is {cfg.distributed_world_size} but have {torch.cuda.device_count()} available devices"
    port = random.randint(10000, 20000)
    cfg.distributed_init_method = "tcp://localhost:{port}".format(port=port)


def distributed_init(cfg: MetaseqConfig):
    if isinstance(cfg, Namespace):
        from metaseq.dataclass.utils import convert_namespace_to_omegaconf

        cfg = convert_namespace_to_omegaconf(cfg)

    if torch.distributed.is_available() and torch.distributed.is_initialized():
        warnings.warn("Distributed is already initialized, cannot initialize twice!")
    else:
        logger.info(
            "distributed init (rank {}): {}".format(
                cfg.distributed_training.distributed_rank,
                cfg.distributed_training.distributed_init_method,
            )
        )
        dist.init_process_group(
            backend=cfg.distributed_training.distributed_backend,
            init_method=cfg.distributed_training.distributed_init_method,
            world_size=cfg.distributed_training.distributed_world_size,
            rank=cfg.distributed_training.distributed_rank,
        )
        logger.info(
            "initialized host {} as rank {}".format(
                socket.gethostname(),
                cfg.distributed_training.distributed_rank,
            )
        )

        # perform a dummy all-reduce to initialize the NCCL communicator
        if torch.cuda.is_available():
            dist.all_reduce(torch.zeros(1).cuda())

    cfg.distributed_training.distributed_rank = torch.distributed.get_rank()

    if is_master(cfg.distributed_training):
        logging.getLogger().setLevel(logging.INFO)
    else:
<<<<<<< HEAD
=======
        # TODO: Let other ranks log for debug
>>>>>>> 2e131723
        logging.getLogger().setLevel(logging.INFO)

    if cfg.common.model_parallel_size > 1:
        try:
            from megatron.mpu import (
                initialize_model_parallel,
                model_parallel_cuda_manual_seed,
            )
        except ImportError:
            raise ImportError(
                "\n\nPlease install megatron using the setup instructions!"
            )
        global _USE_MEGATRON
        _USE_MEGATRON = True
        initialize_model_parallel(cfg.common.model_parallel_size)
        if torch.cuda.is_available():
            dist.all_reduce(torch.zeros(1).cuda(), group=get_model_parallel_group())
        model_parallel_cuda_manual_seed(cfg.common.seed)
        model_part_number = get_model_parallel_rank()
        cfg.checkpoint.checkpoint_suffix += "-model_part-{0}".format(model_part_number)

    return cfg.distributed_training.distributed_rank


def distributed_main(i, main, cfg: MetaseqConfig, kwargs):
    if not cfg.distributed_training.distributed_no_spawn:
        # if in local spawning, i is offset by -1 since torch.multiprocessing.spawn
        # always starts at rank 0
        i = i + 1
    cfg.distributed_training.device_id = i
    if torch.cuda.is_available() and not cfg.common.cpu:
        torch.cuda.set_device(cfg.distributed_training.device_id)
        # This is temporary way of making microsoft Tutel happy, as it reads the local rank from
        # the env. To make it work in cleaner way, we might need to change their interfaces to be
        # able to pass local rank.
        os.environ["LOCAL_RANK"] = str(cfg.distributed_training.device_id)
    if cfg.distributed_training.distributed_rank is None:
        # start_rank is the rank of gpu 0 on this machine.
        cfg.distributed_training.distributed_rank = kwargs.pop("start_rank", 0) + i

    cfg.distributed_training.distributed_rank = distributed_init(cfg)

    after_distributed_init_fn = kwargs.pop("after_distributed_init_fn", None)
    if after_distributed_init_fn:
        cfg = after_distributed_init_fn(cfg)
    retval = main(cfg, **kwargs)
    global_barrier()
    return retval


def global_barrier():
    """
    A global barrier that all workers in all process groups must wait for.
    """
    if torch.distributed.is_initialized():
        torch.distributed.barrier(get_global_group())


def _spawn_helper(main, cfg, kwargs):
    """
    Perform a fork() to many processes.

    Intentionally runs the rank0 in the main process so that signals
    can be more easily caught and we can cleanup processes.
    """
    # Launch multiple subprocesses
    # TODO: Switch to torch.multiprocessing.spawn instead?
    spawncontext = torch.multiprocessing.start_processes(
        distributed_main,
        # need to give rank offset as 1 to cover the fact that the main
        # process is rank 0, but that spawn() doesn't let you control rank:
        # it always starts at 0
        (main, cfg, kwargs),
        nprocs=min(
            torch.cuda.device_count(),
            cfg.distributed_training.distributed_world_size - 1,
        ),
        join=False,
        start_method="spawn",
    )

    try:
        # -1 because we offset by +1 inside distributed_main when using
        # spawn_helper
        retval = distributed_main(-1, main, cfg, kwargs)
        spawncontext.join()
        return retval
    except (KeyboardInterrupt, Exception):
        # weirdly KeyboardInterrupt is not an Exception
        # propagate exceptions on the main node by killing workers
        for p in spawncontext.processes:
            if p.is_alive():
                os.kill(p.pid, signal.SIGTERM)
        raise


def call_main(cfg: MetaseqConfig, main, **kwargs):
    if cfg.distributed_training.distributed_init_method is None:
        infer_init_method(cfg.distributed_training)

    if cfg.distributed_training.distributed_init_method is not None:
        # distributed training
        if not cfg.distributed_training.distributed_no_spawn:
            start_rank = cfg.distributed_training.distributed_rank
            cfg.distributed_training.distributed_rank = None  # assign automatically
            kwargs["start_rank"] = start_rank
            return _spawn_helper(main, cfg, kwargs)
        else:
            return distributed_main(
                cfg.distributed_training.device_id, main, cfg, kwargs
            )
    else:
        # single GPU main
        return main(cfg, **kwargs)


def new_groups(grouped_ranks: List[List[int]]):
    groups = [dist.new_group(g) for g in grouped_ranks]
    my_group_idx = _find_my_group_index(grouped_ranks)
    return groups[my_group_idx]


def _find_my_group_index(grouped_ranks):
    my_rank = get_global_rank()
    for i, group in enumerate(grouped_ranks):
        if my_rank in group:
            return i
    raise RuntimeError


def _find_my_group(grouped_ranks):
    index = _find_my_group_index(grouped_ranks)
    return grouped_ranks[index]


def get_rank(group):
    return dist.get_rank(group=group)


def get_world_size(group):
    if torch.distributed.is_initialized():
        return dist.get_world_size(group=group)
    else:
        return 1


def get_global_group():
    if torch.distributed.is_initialized():
        if not hasattr(get_global_group, "_global_group"):
            # ideally we could use torch.distributed.group.WORLD, but it seems
            # to cause random NCCL hangs in some cases
            get_global_group._global_group = dist.new_group()
        return get_global_group._global_group
    else:
        return None


def get_global_rank():
    if torch.distributed.is_initialized():
        return torch.distributed.get_rank()
    else:
        return 0


def get_global_world_size():
    if torch.distributed.is_initialized():
        return torch.distributed.get_world_size()
    else:
        return 1


def get_data_parallel_group():
    """Get the data parallel group the caller rank belongs to."""
    global _USE_MEGATRON
    if _USE_MEGATRON:
        from megatron import mpu

        return mpu.get_data_parallel_group()
    else:
        return get_global_group()


def get_data_parallel_rank():
    """Return my rank for the data parallel group."""
    dp_group = get_data_parallel_group()
    if dp_group is not None:
        return get_rank(dp_group)
    else:
        return get_global_rank()


def get_data_parallel_world_size():
    """Return world size for the data parallel group."""
    dp_group = get_data_parallel_group()
    if dp_group is not None:
        return get_world_size(dp_group)
    else:
        return get_global_world_size()


def get_model_parallel_group():
    global _USE_MEGATRON
    if _USE_MEGATRON:
        from megatron import mpu

        return mpu.get_tensor_model_parallel_group()
    else:
        return None


def get_model_parallel_rank():
    """Return my rank for the model parallel group."""
    return get_rank(get_model_parallel_group())


def get_model_parallel_world_size():
    """Return world size for the model parallel group."""
    return get_world_size(get_model_parallel_group())


def all_reduce(tensor, group, op="sum"):
    if op == "sum":
        op = dist.ReduceOp.SUM
    elif op == "max":
        op = dist.ReduceOp.MAX
    else:
        raise NotImplementedError
    dist.all_reduce(tensor, op=op, group=group)
    return tensor


def broadcast(tensor, src, group):
    dist.broadcast(tensor, src=src, group=group)


def all_to_all(tensor, group):
    """Perform an all-to-all operation on a 1D Tensor."""
    assert tensor.dim() == 1
    split_count = get_world_size(group=group)
    assert tensor.numel() % split_count == 0
    output = torch.zeros_like(tensor)
    dist.all_to_all_single(output, tensor, group=group)
    return output


def all_gather(tensor, group, return_tensor=False):
    """Perform an all-gather operation."""
    world_size = get_world_size(group=group)
    rank = get_rank(group=group)
    tensor_list = [
        tensor if i == rank else torch.empty_like(tensor) for i in range(world_size)
    ]
    dist.all_gather(tensor_list, tensor, group=group)
    if return_tensor:
        return torch.stack(tensor_list, dim=0)
    else:
        return tensor_list


def all_gather_list(data, group=None, max_size=16384):
    """Gathers arbitrary data from all nodes into a list.

    Similar to :func:`~torch.distributed.all_gather` but for arbitrary Python
    data. Note that *data* must be picklable and any CUDA tensors will be moved
    to CPU and returned on CPU as well.

    Args:
        data (Any): data from the local worker to be gathered on other workers
        group: group of the collective
        max_size (int, optional): maximum size of the data to be gathered
            across workers
    """
    from metaseq import utils

    if group is None:
        group = get_global_group()
    rank = get_rank(group=group)
    world_size = get_world_size(group=group)

    buffer_size = max_size * world_size
    if (
        not hasattr(all_gather_list, "_buffer")
        or all_gather_list._buffer.numel() < buffer_size
    ):
        all_gather_list._buffer = torch.cuda.ByteTensor(buffer_size)
        all_gather_list._cpu_buffer = torch.ByteTensor(max_size).pin_memory()
    buffer = all_gather_list._buffer
    buffer.zero_()
    cpu_buffer = all_gather_list._cpu_buffer

    data = utils.move_to_cpu(data)
    enc = pickle.dumps(data)
    enc_size = len(enc)
    header_size = 4  # size of header that contains the length of the encoded data
    size = header_size + enc_size
    if size > max_size:
        raise ValueError(
            "encoded data size ({}) exceeds max_size ({})".format(size, max_size)
        )

    header = struct.pack(">I", enc_size)
    cpu_buffer[:size] = torch.ByteTensor(list(header + enc))
    start = rank * max_size
    buffer[start : start + size].copy_(cpu_buffer[:size])

    all_reduce(buffer, group=group)

    buffer = buffer.cpu()
    try:
        result = []
        for i in range(world_size):
            out_buffer = buffer[i * max_size : (i + 1) * max_size]
            (enc_size,) = struct.unpack(">I", bytes(out_buffer[:header_size].tolist()))
            if enc_size > 0:
                result.append(
                    pickle.loads(
                        bytes(out_buffer[header_size : header_size + enc_size].tolist())
                    )
                )
        return result
    except pickle.UnpicklingError:
        raise Exception(
            "Unable to unpickle data from other workers. all_gather_list requires all "
            "workers to enter the function together, so this error usually indicates "
            "that the workers have fallen out of sync somehow. Workers can fall out of "
            "sync if one of them runs out of memory, or if there are other conditions "
            "in your training script that can cause one worker to finish an epoch "
            "while other workers are still iterating over their portions of the data. "
            "Try rerunning with --ddp-backend=legacy_ddp and see if that helps."
        )


def all_reduce_dict(data: Mapping[str, Any], device, group) -> Dict[str, Any]:
    """
    AllReduce a dictionary of values across workers. We separately
    reduce items that are already on the device and items on CPU for
    better performance.

    Args:
        data (Mapping[str, Any]): dictionary of data to all-reduce, but
            cannot be a nested dictionary
        device (torch.device): device for the reduction
        group: group of the collective
    """
    data_keys = list(data.keys())

    # We want to separately reduce items that are already on the
    # device and items on CPU for performance reasons.
    cpu_data = OrderedDict()
    device_data = OrderedDict()
    for k in data_keys:
        t = data[k]
        if not torch.is_tensor(t):
            cpu_data[k] = torch.tensor(t, dtype=torch.double)
        elif t.device.type != device.type:
            cpu_data[k] = t.to(dtype=torch.double)
        else:
            device_data[k] = t.to(dtype=torch.double)

    def _all_reduce_dict(data: OrderedDict):
        if len(data) == 0:
            return data
        buf = torch.cat([t.view(-1) for t in data.values()]).to(device=device)
        all_reduce(buf, group=group)
        split_buf = torch.split(buf, [t.numel() for t in data.values()])
        reduced_data = [t.view_as(orig) for t, orig in zip(split_buf, data.values())]
        return OrderedDict(zip(data.keys(), reduced_data))

    cpu_data = _all_reduce_dict(cpu_data)
    device_data = _all_reduce_dict(device_data)

    def get_from_stack(key):
        if key in cpu_data:
            return cpu_data[key]
        elif key in device_data:
            return device_data[key]
        raise KeyError

    return OrderedDict([(key, get_from_stack(key)) for key in data_keys])


def broadcast_tensors(
    tensors: Optional[List[torch.Tensor]],
    src_rank: int,
    group: object,
    dist_device: Optional[torch.device] = None,
) -> List[torch.Tensor]:
    """
    Broadcasts a list of tensors without other (non-src) ranks needing to know
    the dtypes/shapes of the tensors.
    """
    if dist_device is None:
        if torch.distributed.get_backend(group) == "nccl":
            dist_device = torch.device("cuda")
        else:
            dist_device = torch.device("cpu")

    # share metadata first to simplify transfer
    is_src_rank = get_rank(group) == src_rank
    if is_src_rank:
        # We only want to communicate device type ie (cpu vs cuda) and not the index of cuda.
        metadata = [
            {"size": t.size(), "dtype": t.dtype, "device": torch.device(t.device.type)}
            for t in tensors
        ]
        metadata = _broadcast_object_slow(metadata, src_rank, group, dist_device)
    else:
        metadata = _broadcast_object_slow(None, src_rank, group, dist_device)

    out_tensors = []
    for i, meta in enumerate(metadata):
        if is_src_rank:
            tensor = tensors[i]
            broadcast(tensors[i].to(dist_device), src=src_rank, group=group)
        else:
            tensor = torch.zeros(
                [meta["size"].numel()], dtype=meta["dtype"], device=dist_device
            )
            broadcast(tensor, src=src_rank, group=group)

        tensor = tensor.view(meta["size"]).to(meta["device"])
        out_tensors.append(tensor)
    return out_tensors


def broadcast_object(
    obj: Any,
    src_rank: int,
    group: object,
    dist_device: Optional[torch.device] = None,
) -> Any:
    """Broadcast an arbitrary Python object to other workers."""
    if dist_device is None:
        if torch.distributed.get_backend(group) == "nccl":
            dist_device = torch.device("cuda")
        else:
            dist_device = torch.device("cpu")

    if get_rank(group) == src_rank:
        # split the tensors from the non-tensors so we can broadcast them
        # directly, avoiding unnecessary serialization/deserialization
        tensors = []
        obj = _split_tensors_from_obj(obj, tensors)
        obj = _broadcast_object_slow(obj, src_rank, group, dist_device)
        tensors = broadcast_tensors(tensors, src_rank, group, dist_device)
    else:
        obj = _broadcast_object_slow(None, src_rank, group, dist_device)
        tensors = broadcast_tensors(None, src_rank, group, dist_device)
    return _put_tensors_in_obj(obj, tensors)


def _broadcast_object_slow(
    obj: Any,
    src_rank: int,
    group: object,
    dist_device: torch.device,
) -> Any:
    if get_rank(group) == src_rank:
        # Emit data
        buffer = io.BytesIO()
        torch.save(obj, buffer)
        buffer = torch.ByteTensor(buffer.getbuffer()).to(dist_device)
        length = torch.LongTensor([len(buffer)]).to(dist_device)
        broadcast(length, src=src_rank, group=group)
        broadcast(buffer, src=src_rank, group=group)
    else:
        # Fetch from the source
        length = torch.LongTensor([0]).to(dist_device)
        broadcast(length, src=src_rank, group=group)
        buffer = torch.ByteTensor(int(length.item())).to(dist_device)
        broadcast(buffer, src=src_rank, group=group)
        buffer = io.BytesIO(buffer.cpu().numpy())
        obj = torch.load(buffer, map_location="cpu")
    return obj


@dataclass(frozen=True)
class _TensorPlaceholder:
    index: int


def _split_tensors_from_obj(obj: Any, tensors: List[torch.Tensor]) -> Any:
    if torch.is_tensor(obj):
        placeholder = _TensorPlaceholder(index=len(tensors))
        tensors.append(obj)
        return placeholder
    elif isinstance(obj, dict):
        return {k: _split_tensors_from_obj(v, tensors) for k, v in obj.items()}
    elif isinstance(obj, list):
        return [_split_tensors_from_obj(v, tensors) for v in obj]
    elif isinstance(obj, tuple):
        return tuple(_split_tensors_from_obj(v, tensors) for v in obj)
    elif isinstance(obj, set):
        return {_split_tensors_from_obj(v, tensors) for v in obj}
    else:
        return obj


def _put_tensors_in_obj(obj: Any, tensors: List[torch.Tensor]) -> Any:
    if isinstance(obj, _TensorPlaceholder):
        return tensors[obj.index]
    elif isinstance(obj, dict):
        return {k: _put_tensors_in_obj(v, tensors) for k, v in obj.items()}
    elif isinstance(obj, list):
        return [_put_tensors_in_obj(v, tensors) for v in obj]
    elif isinstance(obj, tuple):
        return tuple(_put_tensors_in_obj(v, tensors) for v in obj)
    elif isinstance(obj, set):
        return {_put_tensors_in_obj(v, tensors) for v in obj}
    else:
        return obj<|MERGE_RESOLUTION|>--- conflicted
+++ resolved
@@ -155,10 +155,7 @@
     if is_master(cfg.distributed_training):
         logging.getLogger().setLevel(logging.INFO)
     else:
-<<<<<<< HEAD
-=======
         # TODO: Let other ranks log for debug
->>>>>>> 2e131723
         logging.getLogger().setLevel(logging.INFO)
 
     if cfg.common.model_parallel_size > 1:
