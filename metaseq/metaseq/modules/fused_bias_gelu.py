# Copyright (c) Meta Platforms, Inc. and affiliates. All Rights Reserved.
#
# This source code is licensed under the MIT license found in the
# LICENSE file in the root directory of this source tree.

import logging
import os

import torch

logger = logging.getLogger(__name__)


try:
    from megatron.model.fused_bias_gelu import bias_gelu_impl

    has_fused_bias_gelu = True
except ImportError:
    has_fused_bias_gelu = False


def load_megatron_fused_kernel():
    """Compile and load fused kernels from Megatron."""
    if getattr(load_megatron_fused_kernel, "has_run", False):
        return
    load_megatron_fused_kernel.has_run = True

    from megatron import fused_kernels
    from argparse import Namespace

    if not hasattr(fused_kernels, "load"):
<<<<<<< HEAD
        # verion of megatron that has them precompiled, we cans skip this...
=======
    # verion of megatron that has them precompiled, we cans skip this...
>>>>>>> 9043f6aa
        return

    if not torch.distributed.is_initialized():
        args = Namespace(rank=0, masked_softmax_fusion=True)
        fused_kernels.load(args)
        return

    global_rank = torch.distributed.get_rank()
    args = Namespace(rank=global_rank, masked_softmax_fusion=True)

    # Always build on rank zero first.
    if global_rank == 0:
        build_dir = os.path.join(os.path.dirname(fused_kernels.__file__), "build")
        logger.info(
            "Compiling and loading fused kernels\n\n"
            "NOTE: If this hangs here, your megatron fused kernels may be corrupted. "
            "This can happen if a previous job is interrupted during a build. "
            "In that case, delete the megatron build directory and relaunch training. "
            f"The megatron build directory is located at: {build_dir}"
        )
        fused_kernels.load(args)
        torch.distributed.barrier()
    else:
        torch.distributed.barrier()
        fused_kernels.load(args)

    # Simple barrier to make sure all ranks have passed the
    # compilation phase successfully before moving on to the
    # rest of the program. We think this might ensure that
    # the lock is released.
    torch.distributed.barrier()

    logger.info("Done with compiling and loading fused kernels.")


def fused_bias_gelu(x, bias):
    if not has_fused_bias_gelu:
        raise ImportError(
            "Cannot find fused Megatron kernels, please install Megatron from: "
            "github.com/NVIDIA/Megatron-LM"
        )
    load_megatron_fused_kernel()
    return bias_gelu_impl(x, bias)<|MERGE_RESOLUTION|>--- conflicted
+++ resolved
@@ -29,11 +29,7 @@
     from argparse import Namespace
 
     if not hasattr(fused_kernels, "load"):
-<<<<<<< HEAD
-        # verion of megatron that has them precompiled, we cans skip this...
-=======
     # verion of megatron that has them precompiled, we cans skip this...
->>>>>>> 9043f6aa
         return
 
     if not torch.distributed.is_initialized():
